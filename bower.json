--- conflicted
+++ resolved
@@ -24,13 +24,9 @@
     "jsx-requirejs-plugin": "~0.3.0",
     "fluxxor": "~1.4.0",
     "eventEmitter": "~4.2.8",
-<<<<<<< HEAD
     "less": "~1.7.3",
-    "lodash": "~2.4.1"
-=======
     "lodash": "~2.4.1",
     "async": "~0.9.0"
->>>>>>> a6e7e1e5
   },
   "devDependencies": {
     "qunit": "~1.15.0",
