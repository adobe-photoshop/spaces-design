--- conflicted
+++ resolved
@@ -52,13 +52,10 @@
     align-items: center;
     justify-content: flex-start;
     z-index: 0;
-<<<<<<< HEAD
     flex-grow: 10;
-=======
-    .background-transparency(@warm-black, .14);
+    .background-transparency(@warm-black, .24);
 }
 
 .document-container:hover {
->>>>>>> f7114afd
     .background-transparency(@warm-black, .24);
 }