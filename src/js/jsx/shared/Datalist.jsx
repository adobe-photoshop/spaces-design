/*
 * Copyright (c) 2014 Adobe Systems Incorporated. All rights reserved.
 *  
 * Permission is hereby granted, free of charge, to any person obtaining a
 * copy of this software and associated documentation files (the "Software"), 
 * to deal in the Software without restriction, including without limitation 
 * the rights to use, copy, modify, merge, publish, distribute, sublicense, 
 * and/or sell copies of the Software, and to permit persons to whom the 
 * Software is furnished to do so, subject to the following conditions:
 *  
 * The above copyright notice and this permission notice shall be included in
 * all copies or substantial portions of the Software.
 *  
 * THE SOFTWARE IS PROVIDED "AS IS", WITHOUT WARRANTY OF ANY KIND, EXPRESS OR
 * IMPLIED, INCLUDING BUT NOT LIMITED TO THE WARRANTIES OF MERCHANTABILITY, 
 * FITNESS FOR A PARTICULAR PURPOSE AND NONINFRINGEMENT. IN NO EVENT SHALL THE
 * AUTHORS OR COPYRIGHT HOLDERS BE LIABLE FOR ANY CLAIM, DAMAGES OR OTHER 
 * LIABILITY, WHETHER IN AN ACTION OF CONTRACT, TORT OR OTHERWISE, ARISING 
 * FROM, OUT OF OR IN CONNECTION WITH THE SOFTWARE OR THE USE OR OTHER 
 * DEALINGS IN THE SOFTWARE.
 * 
 */

define(function (require, exports, module) {
    "use strict";

    var React = require("react"),
        Immutable = require("immutable"),
        _ = require("lodash"),
        collection = require("js/util/collection");

    var os = require("adapter/os");
    
    var TextInput = require("jsx!js/jsx/shared/TextInput"),
        Select = require("jsx!js/jsx/shared/Select"),
        Dialog = require("jsx!js/jsx/shared/Dialog"),
        SVGIcon = require("jsx!js/jsx/shared/SVGIcon"),
        strings = require("i18n!nls/strings"),
        log = require("js/util/log");

    /**
     * Approximates an HTML <datalist> element. (CEF does not support datalist
     * in off-screen rendering mode.)
     */
    var Datalist = React.createClass({
        propTypes: {
            options: React.PropTypes.instanceOf(Immutable.Iterable),
            live: React.PropTypes.bool,
            startFocused: React.PropTypes.bool,
            placeholderText: React.PropTypes.string,
            // option to render when there are no other valid options to display
            placeholderOption: React.PropTypes.instanceOf(Immutable.Iterable),
            useAutofill: React.PropTypes.bool // displays a suggested option next to the inputted text
        },

        getDefaultProps: function () {
            return {
                onChange: _.identity,
                defaultSelected: null,
                live: true,
                startFocused: false,
                placeholderText: "",
                useAutofill: false
            };
        },

        getInitialState: function () {
            return {
                active: false,
                filter: null,
                id: this.props.defaultSelected,
                suggestTitle: "" // If using autofill, the title of the suggested option
            };
        },

        componentDidMount: function () {
            if (this.props.startFocused) {
                this.refs.textInput._beginEdit();
            }
        },

        shouldComponentUpdate: function (nextProps, nextState) {
            if (this.props.live && this.state.id !== nextState.id) {
                return true;
            }

            return (this.props.options !== nextProps.options ||
                this.state.filter !== nextState.filter ||
                this.state.active !== nextState.active ||
                this.state.suggestTitle !== nextState.suggestTitle ||
<<<<<<< HEAD
                this.props.value !== nextProps.value) {
                var iconCount = nextProps.filterIcons ? nextProps.filterIcons.length : 0;
                this._updateAutofill(nextState.filter, iconCount);
                return true;
            }
            return false;
=======
                this.props.value !== nextProps.value);
        },

        componentDidUpdate: function () {
            this._updateAutofillPosition();
>>>>>>> 6ff43873
        },

        /**
         * Returns true if the TextInput has a value other than ""
         *
         */
        cursorAtBeginning: function () {
            return this.refs.textInput.cursorLocation() === 0;
        },

        /**
         * On click, if initially inactive, the filter is initialized to the
         * empty string and the dialog that contains the select menu component
         * is opened.
         *
         * @private
         * @param {SyntheticEvent} event
         */
        _handleInputClick: function (event) {
            if (this.props.disabled) {
                return;
            }

            if (!this.state.active) {
                this.setState({
                    active: true,
                    filter: null
                });
            }

            var dialog = this.refs.dialog;
            if (!dialog) {
                return;
            }

            if (dialog.isOpen()) {
                event.stopPropagation();
            } else {
                dialog.toggle(event);
            }
        },

        /**
         * Activate the Datalist on focus.
         *
         * @param {SyntheticEvent} event
         */
        _handleInputFocus: function (event) {
            var select = this.refs.select;
            if (!select) {
                // the select box is not yet open; treat it like an input click
                if (!this.state.active) {
                    this.setState({
                        active: true,
                        filter: null
                    });
                }
            }

            if (this.props.onFocus) {
                this.props.onFocus(event);
            }
        },

        /**
         * Close the dialog if necessary.
         *
         * @param {Event} event
         */
        _handleInputBlur: function (event) {
            var dialog = this.refs.dialog;
            if (!dialog) {
                return;
            }

            if (dialog.isOpen()) {
                dialog.toggle(event);
            }

            if (!this.props.live && this.state.id) {
                this.props.onChange(this.state.id);
            }
        },

        /**
         * Blur the input and release focus to Photoshop.
         * 
         * @private
         */
        _releaseFocus: function () {
            os.releaseKeyboardFocus()
                .catch(function (err) {
                    var message = err instanceof Error ? (err.stack || err.message) : err;

                    log.error("Failed to release keyboard focus on reset:", message);
                });
        },

        /**
         * Enables keyboard navigation of the open select menu.
         *
         * @private
         * @param {SyntheticEvent} event
         */
        _handleInputKeyDown: function (event) {
            var dialog = this.refs.dialog,
                select = this.refs.select;

            if (!select) {
                switch (event.key) {
                case "Escape":
                    if (!this.props.live) {
                        this.props.onChange(null);
                    }
                    return;
                case "Tab":
                    this._handleInputClick(event);
                    event.preventDefault();
                    return;
                case "Enter":
                case "Return":
                case "Space":
                case "ArrowUp":
                case "ArrowDown":
                    this._handleInputClick(event);
                    return;
                }
            }

            switch (event.key) {
            case "ArrowUp":
                select.selectPrev();
                event.preventDefault();
                event.stopPropagation();
                break;
            case "ArrowDown":
                select.selectNext();
                event.preventDefault();
                event.stopPropagation();
                break;
            case "Tab":
                if (!this.props.live && this.props.onKeyDown &&
                        this.state.id && this.state.id.indexOf("FILTER") === 0) {
                    this.props.onKeyDown(event);
                    event.preventDefault();
                    return;
                } else {
                    select.close(event, "apply");
                    if (dialog && dialog.isOpen()) {
                        dialog.toggle(event);
                    }
                }
                break;
            case "Enter":
            case "Return":
                if (!this.props.live && this.props.onKeyDown &&
                        this.state.id && this.state.id.indexOf("FILTER") === 0) {
                    this.props.onKeyDown(event);
                    return;
                } else {
                    select.close(event, "apply");
                    if (dialog && dialog.isOpen()) {
                        dialog.toggle(event);
                    }
                }
                break;
            case "Space":
            case "Escape":
                select.close(event, "cancel");
                if (dialog && dialog.isOpen()) {
                    dialog.toggle(event);
                }
                break;
            }

            if (this.props.onKeyDown) {
                this.props.onKeyDown(event);
            }
        },

        /**
         * When the selection changes, if live, fire a change event so the parent can
         * act accordingly.
         * 
         * @param {string} id The id of the currently selected option
         */
        _handleSelectChange: function (id) {
            this.setState({
                id: id
            });
            
            if (this.props.live) {
                this.props.onChange(id);
            }
        },

        /**
         * Deactivates the datalist when the select menu is closed.
         * 
         * @private
         * @param {SyntheticEvent} event
         * @param {string} action Either "apply" or "cancel"
         */
        _handleSelectClose: function (event, action) {
            if (this.state.id && this.state.id.indexOf("FILTER") === 0) {
                this.props.onChange(this.state.id);
                event.stopPropagation();
                return;
            }

            var dialog = this.refs.dialog;
            if (dialog && dialog.isOpen()) {
                dialog.toggle(event);
            }

            // If this select component is not live, call onChange handler here
            if (!this.props.live) {
                if (action === "apply") {
                    this.props.onChange(this.state.id);
                } else {
                    this.props.onChange(null);
                }
            }

            this.setState({
                active: false
            });
            this._releaseFocus();
        },

        /**
         * Deactivates the datalist when the dialog that contains the select
         * menu is closed.
         * 
         * @private
         */
        _handleDialogClose: function () {
            this.setState({
                active: false
            });
            this._releaseFocus();
        },

        /**
         * When the input changes, update the filter value.
         * 
         * @private
         * @param {SyntheticEvent} event
         * @param {string} value
         */
        _handleInputChange: function (event, value) {
            this.setState({
                filter: value
            });

            if (this.state.filter !== value) {
                this._updateAutofill(value);
            }
        },

        /**
         * If the select menu is closed, open it if the underlying input receives
         * any "change" event.
         *
         * @private
         * @param {Event} event
         */
        _handleInputDOMChange: function (event) {
            var select = this.refs.select;
            if (!select) {
                this._handleInputClick(event);
            }
        },

        /**
         * Find options that are valid for the current text input value (filter)
         *
         * @private
         * @param {string} filter
         * @param {boolean} truncate Whether or not to restrict number of options
         * @return {Immutable.List.<object>}
         */
        _filterOptions: function (filter, truncate) {
            var options = this.props.options;

            if (this.props.filterOptions) {
                return this.props.filterOptions(filter, this.state.id, truncate);
            }

            return options && options.filter(function (option) {
                // Always add headers to list of searchable options
                // The check to not render if there are no options below it is in Select.jsx
                if (option.type && option.type === "header") {
                    return true;
                }

                var title = option.title.toLowerCase();

                return title.indexOf(filter) > -1 && option.hidden !== true;
            });
        },

        /**
         * Updates position of autofill using hidden HTML element.
         *
         * @private
         */
        _updateAutofillPosition: function () {
            // Base position off of hidden element width
            var hiddenInput = React.findDOMNode(this.refs.hiddenTextInput);
            if (hiddenInput) {
                // Find width for hidden text input
                var elRect = hiddenInput.getBoundingClientRect(),
                    parentEl = hiddenInput.offsetParent,
                    parentRect = parentEl.getBoundingClientRect(),
                    width = elRect.width + (elRect.left - parentRect.left);

                if (this.refs.autocomplete) {
                    React.findDOMNode(this.refs.autocomplete).style.left = width + "px";
                }
            }
        },

        /**
         * Update state for autofill. Finds new suggestion and sets its position
         *
         * @private
         * @param {string} value The current value of the input
         */
        _updateAutofill: function (value) {
            if (this.props.useAutofill) {
                // Find new autofill suggestion
                // First check if there's anything based on the whole search value
                // Otherwise suggest based on last word typed
                var valueLowerCase = value ? value.toLowerCase() : "",
                    lastWord = valueLowerCase.split(" ").pop(),
                    options = this._filterOptions(valueLowerCase, false),

                    suggestion = (options && valueLowerCase !== "") ? options.find(function (opt) {
                            return (opt.type === "item" && opt.title.toLowerCase().indexOf(valueLowerCase) === 0);
                        }) : null;

                if (!suggestion) {
                    suggestion = (options && lastWord !== "") ? options.find(function (opt) {
                        return (opt.type === "item" && opt.title.toLowerCase().indexOf(lastWord) === 0);
                    }) : null;
                }

                var suggestionID = suggestion ? suggestion.id : this.state.id,
                    suggestionTitle = suggestion ? suggestion.title : "";

                // If all the options are headers (no confirmable options, then set selected ID to null
                if (!suggestion && collection.uniformValue(collection.pluck(options, "type"))) {
                    suggestionID = null;
                }
               
                this.setState({
                    filter: value,
                    id: suggestionID,
                    suggestTitle: suggestionTitle
                });

                if (this.refs.select) {
                    this.refs.select._setSelected(suggestionID);
                }
            }
        },

        /**
         * Sets autofill suggestion to empty string and re-renders
         *
         */
        removeAutofillSuggestion: function () {
            if (this.props.useAutofill) {
                this.setState({
                    suggestTitle: ""
                });
            }
        },

        /**
         * Returns the currently selected id
         * 
         * @return {string} id
         */
        getSelected: function () {
            return this.state.id;
        },

        /**
         * Removes words from filter that are also in the ID
         *
         * @param {Array.<string>} id
         */
        resetInput: function (id) {
            if (this.state.filter && id) {
                var currFilter = this.state.filter.split(" "),
                    idString = _.map(id, function (idWord) {
                        if (strings.SEARCH.CATEGORIES[idWord]) {
                            return strings.SEARCH.CATEGORIES[idWord].toLowerCase().replace(" ", "");
                        }
                        return idWord;
                    }).join("").toLowerCase(),

                    nextFilterMap = _.map(currFilter, function (word) {
                        return idString.indexOf(word.toLowerCase()) > -1 ? "" : word;
                    }),
                    nextFilter = nextFilterMap.join(" ").trim();

                this._updateAutofill(nextFilter);
            } else {
                this.setState({
                    filter: ""
                });
            }
            
            if (this.props.startFocused && this.refs.textInput) {
                this.refs.textInput._beginEdit(true);
            }
        },

        render: function () {
            // HACK - Because Select has no correspondence between ID and title
            // during selection methods, only when the Datalist component is not live
            // we manually set the shown value of the input to the selected option's title
            // This can be an expensive operation when options is big enough, so 
            // use carefully. If we are using autocomplete, then we can use the suggestion
            // title, since it corresponds with the current ID.
            var current,
                currentTitle = this.props.value;
            
            if (!this.props.live) {
                if (this.state.suggestTitle !== "") {
                    currentTitle = this.state.suggestTitle;
                } else if (!this.props.useAutofill) {
                    current = this.props.options.find(function (option) {
                        return option.id === this.state.id;
                    }.bind(this));

                    currentTitle = current ? current.title : this.props.value;
                }
            }

            var value = currentTitle || "",
                filter = this.state.filter,
                title = this.state.active && filter !== null ? filter : value,
                searchableFilter = filter ? filter.toLowerCase() : "",
                filteredOptions = this._filterOptions(searchableFilter, true),
                searchableOptions = filteredOptions;

            if (filteredOptions && collection.uniformValue(collection.pluck(filteredOptions, "type"))) {
                searchableOptions = this.props.placeholderOption;
            }
            
            // Use hidden text input to find position of suggestion. It gets the same value as the text input.
            // Then the suggestion gets moved based on its width (in componentDidUpdate), since the TextInput 
            // component doesn't have a bounding box that corresponds with the width of the text.
            var hiddenTI = null,
                autocomplete = null;

            if (this.props.useAutofill) {
                hiddenTI = (
                    <div ref="hiddenTextInput"
                        className="hidden-input">
                        {title}
                    </div>
                );
                
                // Take substring of this.state.suggestTitle so that only display 
                // the remaining portion of the title that the user hasn't typed yet
                var suggestTitle = this.state.suggestTitle,
                    suggestTitleLC = suggestTitle.toLowerCase(),
                    titleLC = title.toLowerCase(),
                    wordToComplete = titleLC.split(" ").pop(),
                    suggestion = "";

                if (title.length > 0) {
                    // Take substring based on if autocompleting from whole input or just the last word of input
                    if (wordToComplete !== "" && suggestTitleLC.indexOf(wordToComplete) === 0) {
                        suggestion = suggestTitle.substring(wordToComplete.length);
                    } else if (suggestTitleLC.indexOf(titleLC) === 0) {
                        suggestion = suggestTitle.substring(titleLC.length);
                    }
                }

                autocomplete = (
                    <div ref="autocomplete"
                        className="autocomplete">
                        {suggestion}
                    </div>
                );
            }

            var dialog = searchableOptions && (
                    <Dialog
                        ref="dialog"
                        id={"datalist-" + this.props.list}
                        className={this.props.className}
                        onClose={this._handleDialogClose}>
                        <Select
                            ref="select"
                            options={searchableOptions}
                            defaultSelected={this.props.defaultSelected || this.state.id}
                            useAutofill={this.props.useAutofill}
                            sorted={this.props.sorted}
                            onChange={this._handleSelectChange}
                            onClick={this._handleSelectClose}
                            onClose={this._handleSelectClose} />
                    </Dialog>
                );

            var size = this.props.size,
                svg = null;

            if (this.props.filterIcon) {
                svg = (
                    <SVGIcon
                        className="datalist__svg"
                        ref="svg"
                        CSSID={this.props.filterIcon}
                        viewbox="0 0 24 24"/>
                );
            }

            return (
                <div className="drop-down">
                    {svg}
                    {hiddenTI}
                    <TextInput
                        ref="textInput"
                        disabled={this.props.disabled}
                        editable={!this.props.disabled}
                        size={size}
                        live={true}
                        continuous={true}
                        value={title}
                        placeholderText={this.props.placeholderText}
                        onFocus={this._handleInputFocus}
                        onKeyDown={this._handleInputKeyDown}
                        onChange={this._handleInputChange}
                        onDOMChange={this._handleInputDOMChange}
                        onClick={this._handleInputClick} />
                    {autocomplete}
                    {dialog}
                </div>
            );
        }
    });

    module.exports = Datalist;
});<|MERGE_RESOLUTION|>--- conflicted
+++ resolved
@@ -88,20 +88,11 @@
                 this.state.filter !== nextState.filter ||
                 this.state.active !== nextState.active ||
                 this.state.suggestTitle !== nextState.suggestTitle ||
-<<<<<<< HEAD
-                this.props.value !== nextProps.value) {
-                var iconCount = nextProps.filterIcons ? nextProps.filterIcons.length : 0;
-                this._updateAutofill(nextState.filter, iconCount);
-                return true;
-            }
-            return false;
-=======
                 this.props.value !== nextProps.value);
         },
 
         componentDidUpdate: function () {
             this._updateAutofillPosition();
->>>>>>> 6ff43873
         },
 
         /**
